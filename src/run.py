import subprocess
import os, sys
from .utils import (
    query_server,
    read_file,
    extract_first_code,
)
from .dataset import (
    construct_problem_dataset_from_problem_dir
)
from .prompt_constructor import (
    prompt_generate_custom_cuda_from_file_one_example,
    prompt_generate_custom_cuda_oneshot_and_template,
    prompt_fix_compile,
    prompt_fix_correctness,
)
from .eval import (
    eval_kernel_against_ref,
    KernelExecResult,
    fetch_ref_arch_from_problem_id,
    fetch_ref_arch_from_level_problem_id,
)

from .dataset import get_kernelbench_subset

REPO_TOP_PATH = os.path.abspath(
    os.path.join(
        os.path.dirname(__file__),
        "..",
    )
)
KERNEL_BENCH_PATH = os.path.join(REPO_TOP_PATH, "KernelBench")

SERVER_TYPE = "gemini"

server_args = {
    "deepseek": {"temperature": 1.6, "max_tokens": 4096},
    "gemini": {},  # need to experiment with temperature,
    "together": {  # this is Llama 3.1
        "model_name": "meta-llama/Meta-Llama-3.1-70B-Instruct-Turbo",
        "temperature": 0.7,
        "max_tokens": 4096,
    },
    "sglang": {  # this is Llama 3
        "temperature": 0.7,
    },
}


def run_llm(prompt, server_type=SERVER_TYPE, temperature=None):
    """
    query the LLM server with the prompt
    """
    if temperature is not None: # always override temperature
        server_args[server_type]["temperature"] = temperature
    return query_server(prompt, server_type=server_type, **server_args[server_type])


def get_temperature_sweep_generations(
    server_type, temperatures, level_num, problem_id, num_samples=30
):
    ref_arch_name, ref_arch_src = fetch_ref_arch_from_level_problem_id(
        level_num, problem_id, with_name=True
    )
    os.makedirs(os.path.join(REPO_TOP_PATH, f"results/"), exist_ok=True)
    os.makedirs(
        os.path.join(REPO_TOP_PATH, f"results/temperature_sweep/"), exist_ok=True
    )
    for temperature in temperatures:
        for sample_ind in range(num_samples):
            # save generation in results/temperature_sweep/server_type/level_num/problem_id/temp{temperature}_sample_{sample_ind}.txt
            file_path = os.path.join(
                REPO_TOP_PATH,
                f"results/temperature_sweep/{server_type}_level{level_num}_problem{problem_id}_temp{temperature}_sample_{sample_ind}.txt",
            )
            if os.path.exists(file_path):
                print(f"Skipping {file_path} because it already exists")
                continue
            prompt = prompt_generate_custom_cuda_from_file_one_example(
                ref_arch_src, example_ind=1
            )
            result = run_llm(prompt, server_type, temperature)
            with open(file_path, "w") as f:
                f.write(result)


def get_custom_cuda(prompt):
    custom_cuda = run_llm(prompt)
    custom_cuda = extract_first_code(custom_cuda, "python")
    return custom_cuda


def run(
    ref_arch_src, 
    save_prompt=False, 
    use_combined_prompt=False, 
    prompt_example_ind=1,
    inference_fn=run_llm
) -> KernelExecResult:
    os.makedirs(os.path.join(REPO_TOP_PATH, "src/scratch"), exist_ok=True)

    # generate custom CUDA, save in scratch/model_new.py
    if use_combined_prompt:
        fn_get_prompt = prompt_generate_custom_cuda_oneshot_and_template
        custom_cuda_prompt = fn_get_prompt(ref_arch_src)
    else:
        fn_get_prompt = prompt_generate_custom_cuda_from_file_one_example
        custom_cuda_prompt = fn_get_prompt(ref_arch_src, prompt_example_ind)
    if save_prompt:
        with open(os.path.join(REPO_TOP_PATH, "src/scratch/prompt.txt"), "w") as f:
            f.write(custom_cuda_prompt)

    # custom_cuda = get_custom_cuda(custom_cuda_prompt)
    custom_cuda = inference_fn(custom_cuda_prompt)
    custom_cuda = extract_first_code(custom_cuda, "python")

    # check LLM is able to generate custom CUDA code
    assert custom_cuda is not None, "Custom CUDA code generation failed"
    
    # this should be optional
    # with open(os.path.join(REPO_TOP_PATH, "src/scratch/model_new.py"), "w") as f:
    #     f.write(custom_cuda)

    kernel_exec_result = eval_kernel_against_ref(
        ref_arch_src, custom_cuda, verbose=False, measure_performance=False
    )
    return (custom_cuda, kernel_exec_result)


# IDK WHAT THIS PART IS FOR


def compare_results(best_result, new_result):
    if best_result is None:
        return True
    if new_result.compiled and not best_result.compiled:
        return True
    if new_result.correctness and not best_result.correctness:
        return True
    # TODO: compare performance

<<<<<<< HEAD
# def run_multiturn(ref_arch_src, turns=10) -> KernelExecResult:

#     custom_cuda, result = run(ref_arch_src)
#     best_custom_cuda = custom_cuda
#     best_result = result

#     for turn in range(turns):
#         if not result.compiled:
#             print(f"Turn {turn}: Fixing compilation error")
#             print(f"Metadata: {result.metadata}")
#             custom_cuda = get_custom_cuda(prompt_fix_compile(ref_arch_src, custom_cuda, result.metadata))
#             result = eval_kernel_against_ref(ref_arch_src, custom_cuda, verbose=False, measure_performance=False)
#         elif not result.correctness:
#             print(f"Turn {turn}: Fixing correctness error")
#             print(f"Metadata: {result.metadata}")
#             custom_cuda = get_custom_cuda(prompt_fix_correctness(ref_arch_src, custom_cuda, result.metadata))
#             result = eval_kernel_against_ref(ref_arch_src, custom_cuda, verbose=False, measure_performance=False)
#         else:
#             # TODO: we should try to improve performance
#             # custom_cuda = get_custom_cuda(improve_perf_prompt)
#             # result = eval_kernel_against_ref(ref_arch_src, custom_cuda, verbose=False, measure_performance=False)
#             print(f"Turn {turn}: Improving performance")
#         if compare_results(best_result, result):
#             best_result = result
#             best_custom_cuda = custom_cuda

#     return (best_custom_cuda, best_result)

def run_multiturn_helper(ref_arch_src, custom_cuda) -> KernelExecResult:
    # try compile
    # write to scratch/model_new.py
    with open(os.path.join(REPO_TOP_PATH, "src/scratch/model_new.py"), "w") as f:
        f.write(custom_cuda)
    # use sys to execute python scratch/model_new.py, print output to file log.txt
    cmd = f"python {os.path.join(REPO_TOP_PATH, 'src/scratch/model_new.py')}"
    result = subprocess.run(cmd, shell=True, capture_output=True, text=True)
    with open(os.path.join(REPO_TOP_PATH, "src/scratch/log.txt"), "w") as f:
        f.write(result.stdout)
        f.write(result.stderr)
    metadata = 
    if result.returncode != 0:
        return KernelExecResult(compiled=False, correctness=False, m)
    
    # try correctness
    # try performance
    pass

def run_multiturn(ref_arch_src, turns=10, use_combined_prompt=False, prompt_example_ind=1) -> KernelExecResult:

    os.makedirs(os.path.join(REPO_TOP_PATH, "src/scratch"), exist_ok=True)
    # generate custom CUDA, save in scratch/model_new.py
    if use_combined_prompt:
        fn_get_prompt = prompt_generate_custom_cuda_oneshot_and_template
        custom_cuda_prompt = fn_get_prompt(ref_arch_src)
    else:
        fn_get_prompt = prompt_generate_custom_cuda_from_file_one_example
        custom_cuda_prompt = fn_get_prompt(ref_arch_src, prompt_example_ind)
    custom_cuda = get_custom_cuda(custom_cuda_prompt)

    run_multiturn_helper(ref_arch_src, custom_cuda)

    # custom_cuda = get_custom_cuda(custom_cuda_prompt)

    # for turn in range(turns):
    #     if not result.compiled:
    #         print(f"Turn {turn}: Fixing compilation error")
    #         print(f"Metadata: {result.metadata}")
    #         custom_cuda = get_custom_cuda(prompt_fix_compile(ref_arch_src, custom_cuda, result.metadata))
    #         result = eval_kernel_against_ref(ref_arch_src, custom_cuda, verbose=False, measure_performance=False)
    #     elif not result.correctness:
    #         print(f"Turn {turn}: Fixing correctness error")
    #         print(f"Metadata: {result.metadata}")
    #         custom_cuda = get_custom_cuda(prompt_fix_correctness(ref_arch_src, custom_cuda, result.metadata))
    #         result = eval_kernel_against_ref(ref_arch_src, custom_cuda, verbose=False, measure_performance=False)
    #     else:
    #         # TODO: we should try to improve performance
    #         # custom_cuda = get_custom_cuda(improve_perf_prompt)
    #         # result = eval_kernel_against_ref(ref_arch_src, custom_cuda, verbose=False, measure_performance=False)
    #         print(f"Turn {turn}: Improving performance")
    #     if compare_results(best_result, result):
    #         best_result = result
    #         best_custom_cuda = custom_cuda

    # return (best_custom_cuda, best_result)
=======

def run_multiturn(ref_arch_src, turns=10) -> KernelExecResult:
    # NOTE: WIP

    custom_cuda, result = run(ref_arch_src)
    best_custom_cuda = custom_cuda
    best_result = result

    for turn in range(turns):
        if not result.compiled:
            print(f"Turn {turn}: Fixing compilation error")
            print(f"Metadata: {result.metadata}")
            custom_cuda = get_custom_cuda(
                prompt_fix_compile(ref_arch_src, custom_cuda, result.metadata)
            )
            result = eval_kernel_against_ref(
                ref_arch_src, custom_cuda, verbose=False, measure_performance=False
            )
        elif not result.correctness:
            print(f"Turn {turn}: Fixing correctness error")
            print(f"Metadata: {result.metadata}")
            custom_cuda = get_custom_cuda(
                prompt_fix_correctness(ref_arch_src, custom_cuda, result.metadata)
            )
            result = eval_kernel_against_ref(
                ref_arch_src, custom_cuda, verbose=False, measure_performance=False
            )
        else:
            # TODO: we should try to improve performance
            # custom_cuda = get_custom_cuda(improve_perf_prompt)
            # result = eval_kernel_against_ref(ref_arch_src, custom_cuda, verbose=False, measure_performance=False)
            print(f"Turn {turn}: Improving performance")
        if compare_results(best_result, result):
            best_result = result
            best_custom_cuda = custom_cuda

    return (best_custom_cuda, best_result)
>>>>>>> 7b9054f6


if __name__ == "__main__":

    # PROBLEM_DIR = os.path.join(KERNEL_BENCH_PATH, "level2")
    # dataset = construct_problem_dataset_from_problem_dir(PROBLEM_DIR)
    # ref_arch_src = fetch_ref_arch_from_problem_id(17, dataset)
    # # write to scratch/model.py
    # with open(os.path.join(REPO_TOP_PATH, "src/scratch/model.py"), "w") as f:
    #     f.write(ref_arch_src)

    # run with one-shot + template combined prompt
    # print(run(ref_arch_src, use_combined_prompt=True))

    # # run with one-shot from file prompt
    # print(run(ref_arch_src, use_combined_prompt=False, prompt_example_ind=1))

    # # run with template prompt
    # print(run(ref_arch_src, use_combined_prompt=False, prompt_example_ind=2))

    # run multiturn with combined prompt
    # print(run_multiturn(ref_arch_src))

    # run temperature sweep
    # get kernelbench subset
    kernelbench_subset = (
        get_kernelbench_subset(level=1, num_problems=5)
        + get_kernelbench_subset(level=2, num_problems=3)
        + get_kernelbench_subset(level=3, num_problems=2)
    )
    for level, problem_id in kernelbench_subset:
        get_temperature_sweep_generations(
            server_type="gemini",
            temperatures=[0.7, 1.0, 1.3, 1.6],
            level_num=level,
            problem_id=problem_id,
        )
        # TODO: deepseek, gemini, gpt, claude, llama<|MERGE_RESOLUTION|>--- conflicted
+++ resolved
@@ -1,3 +1,35 @@
+import subprocess
+import os, sys
+from .utils import (
+    query_server,
+    read_file,
+    extract_first_code,
+)
+from .dataset import (
+    construct_problem_dataset_from_problem_dir
+)
+from .prompt_constructor import (
+    prompt_generate_custom_cuda_from_file_one_example,
+    prompt_generate_custom_cuda_oneshot_and_template,
+    prompt_fix_compile,
+    prompt_fix_correctness,
+)
+from .eval import (
+    eval_kernel_against_ref,
+    KernelExecResult,
+    fetch_ref_arch_from_problem_id,
+    fetch_ref_arch_from_level_problem_id,
+)
+
+from .dataset import get_kernelbench_subset
+
+REPO_TOP_PATH = os.path.abspath(
+    os.path.join(
+        os.path.dirname(__file__),
+        "..",
+    )
+)
+KERNEL_BENCH_PATH = os.path.join(REPO_TOP_PATH, "KernelBench")
 import subprocess
 import os, sys
 from .utils import (
@@ -139,92 +171,6 @@
         return True
     # TODO: compare performance
 
-<<<<<<< HEAD
-# def run_multiturn(ref_arch_src, turns=10) -> KernelExecResult:
-
-#     custom_cuda, result = run(ref_arch_src)
-#     best_custom_cuda = custom_cuda
-#     best_result = result
-
-#     for turn in range(turns):
-#         if not result.compiled:
-#             print(f"Turn {turn}: Fixing compilation error")
-#             print(f"Metadata: {result.metadata}")
-#             custom_cuda = get_custom_cuda(prompt_fix_compile(ref_arch_src, custom_cuda, result.metadata))
-#             result = eval_kernel_against_ref(ref_arch_src, custom_cuda, verbose=False, measure_performance=False)
-#         elif not result.correctness:
-#             print(f"Turn {turn}: Fixing correctness error")
-#             print(f"Metadata: {result.metadata}")
-#             custom_cuda = get_custom_cuda(prompt_fix_correctness(ref_arch_src, custom_cuda, result.metadata))
-#             result = eval_kernel_against_ref(ref_arch_src, custom_cuda, verbose=False, measure_performance=False)
-#         else:
-#             # TODO: we should try to improve performance
-#             # custom_cuda = get_custom_cuda(improve_perf_prompt)
-#             # result = eval_kernel_against_ref(ref_arch_src, custom_cuda, verbose=False, measure_performance=False)
-#             print(f"Turn {turn}: Improving performance")
-#         if compare_results(best_result, result):
-#             best_result = result
-#             best_custom_cuda = custom_cuda
-
-#     return (best_custom_cuda, best_result)
-
-def run_multiturn_helper(ref_arch_src, custom_cuda) -> KernelExecResult:
-    # try compile
-    # write to scratch/model_new.py
-    with open(os.path.join(REPO_TOP_PATH, "src/scratch/model_new.py"), "w") as f:
-        f.write(custom_cuda)
-    # use sys to execute python scratch/model_new.py, print output to file log.txt
-    cmd = f"python {os.path.join(REPO_TOP_PATH, 'src/scratch/model_new.py')}"
-    result = subprocess.run(cmd, shell=True, capture_output=True, text=True)
-    with open(os.path.join(REPO_TOP_PATH, "src/scratch/log.txt"), "w") as f:
-        f.write(result.stdout)
-        f.write(result.stderr)
-    metadata = 
-    if result.returncode != 0:
-        return KernelExecResult(compiled=False, correctness=False, m)
-    
-    # try correctness
-    # try performance
-    pass
-
-def run_multiturn(ref_arch_src, turns=10, use_combined_prompt=False, prompt_example_ind=1) -> KernelExecResult:
-
-    os.makedirs(os.path.join(REPO_TOP_PATH, "src/scratch"), exist_ok=True)
-    # generate custom CUDA, save in scratch/model_new.py
-    if use_combined_prompt:
-        fn_get_prompt = prompt_generate_custom_cuda_oneshot_and_template
-        custom_cuda_prompt = fn_get_prompt(ref_arch_src)
-    else:
-        fn_get_prompt = prompt_generate_custom_cuda_from_file_one_example
-        custom_cuda_prompt = fn_get_prompt(ref_arch_src, prompt_example_ind)
-    custom_cuda = get_custom_cuda(custom_cuda_prompt)
-
-    run_multiturn_helper(ref_arch_src, custom_cuda)
-
-    # custom_cuda = get_custom_cuda(custom_cuda_prompt)
-
-    # for turn in range(turns):
-    #     if not result.compiled:
-    #         print(f"Turn {turn}: Fixing compilation error")
-    #         print(f"Metadata: {result.metadata}")
-    #         custom_cuda = get_custom_cuda(prompt_fix_compile(ref_arch_src, custom_cuda, result.metadata))
-    #         result = eval_kernel_against_ref(ref_arch_src, custom_cuda, verbose=False, measure_performance=False)
-    #     elif not result.correctness:
-    #         print(f"Turn {turn}: Fixing correctness error")
-    #         print(f"Metadata: {result.metadata}")
-    #         custom_cuda = get_custom_cuda(prompt_fix_correctness(ref_arch_src, custom_cuda, result.metadata))
-    #         result = eval_kernel_against_ref(ref_arch_src, custom_cuda, verbose=False, measure_performance=False)
-    #     else:
-    #         # TODO: we should try to improve performance
-    #         # custom_cuda = get_custom_cuda(improve_perf_prompt)
-    #         # result = eval_kernel_against_ref(ref_arch_src, custom_cuda, verbose=False, measure_performance=False)
-    #         print(f"Turn {turn}: Improving performance")
-    #     if compare_results(best_result, result):
-    #         best_result = result
-    #         best_custom_cuda = custom_cuda
-
-    # return (best_custom_cuda, best_result)
-=======
 
 def run_multiturn(ref_arch_src, turns=10) -> KernelExecResult:
     # NOTE: WIP
@@ -262,7 +208,190 @@
             best_custom_cuda = custom_cuda
 
     return (best_custom_cuda, best_result)
->>>>>>> 7b9054f6
+
+
+if __name__ == "__main__":
+
+    # PROBLEM_DIR = os.path.join(KERNEL_BENCH_PATH, "level2")
+    # dataset = construct_problem_dataset_from_problem_dir(PROBLEM_DIR)
+    # ref_arch_src = fetch_ref_arch_from_problem_id(17, dataset)
+    # # write to scratch/model.py
+    # with open(os.path.join(REPO_TOP_PATH, "src/scratch/model.py"), "w") as f:
+    #     f.write(ref_arch_src)
+
+    # run with one-shot + template combined prompt
+    # print(run(ref_arch_src, use_combined_prompt=True))
+
+    # # run with one-shot from file prompt
+    # print(run(ref_arch_src, use_combined_prompt=False, prompt_example_ind=1))
+
+    # # run with template prompt
+    # print(run(ref_arch_src, use_combined_prompt=False, prompt_example_ind=2))
+
+    # run multiturn with combined prompt
+    # print(run_multiturn(ref_arch_src))
+
+    # run temperature sweep
+    # get kernelbench subset
+    kernelbench_subset = (
+        get_kernelbench_subset(level=1, num_problems=5)
+        + get_kernelbench_subset(level=2, num_problems=3)
+        + get_kernelbench_subset(level=3, num_problems=2)
+    )
+    for level, problem_id in kernelbench_subset:
+        get_temperature_sweep_generations(
+            server_type="gemini",
+            temperatures=[0.7, 1.0, 1.3, 1.6],
+            level_num=level,
+            problem_id=problem_id,
+        )
+        # TODO: deepseek, gemini, gpt, claude, llama
+
+SERVER_TYPE = "gemini"
+
+server_args = {
+    "deepseek": {"temperature": 1.6, "max_tokens": 4096},
+    "gemini": {},  # need to experiment with temperature,
+    "together": {  # this is Llama 3.1
+        "model_name": "meta-llama/Meta-Llama-3.1-70B-Instruct-Turbo",
+        "temperature": 0.7,
+        "max_tokens": 4096,
+    },
+    "sglang": {  # this is Llama 3
+        "temperature": 0.7,
+    },
+}
+
+
+def run_llm(prompt, server_type=SERVER_TYPE, temperature=None):
+    """
+    query the LLM server with the prompt
+    """
+    if temperature is not None: # always override temperature
+        server_args[server_type]["temperature"] = temperature
+    return query_server(prompt, server_type=server_type, **server_args[server_type])
+
+
+def get_temperature_sweep_generations(
+    server_type, temperatures, level_num, problem_id, num_samples=30
+):
+    ref_arch_name, ref_arch_src = fetch_ref_arch_from_level_problem_id(
+        level_num, problem_id, with_name=True
+    )
+    os.makedirs(os.path.join(REPO_TOP_PATH, f"results/"), exist_ok=True)
+    os.makedirs(
+        os.path.join(REPO_TOP_PATH, f"results/temperature_sweep/"), exist_ok=True
+    )
+    for temperature in temperatures:
+        for sample_ind in range(num_samples):
+            # save generation in results/temperature_sweep/server_type/level_num/problem_id/temp{temperature}_sample_{sample_ind}.txt
+            file_path = os.path.join(
+                REPO_TOP_PATH,
+                f"results/temperature_sweep/{server_type}_level{level_num}_problem{problem_id}_temp{temperature}_sample_{sample_ind}.txt",
+            )
+            if os.path.exists(file_path):
+                print(f"Skipping {file_path} because it already exists")
+                continue
+            prompt = prompt_generate_custom_cuda_from_file_one_example(
+                ref_arch_src, example_ind=1
+            )
+            result = run_llm(prompt, server_type, temperature)
+            with open(file_path, "w") as f:
+                f.write(result)
+
+
+def get_custom_cuda(prompt):
+    custom_cuda = run_llm(prompt)
+    custom_cuda = extract_first_code(custom_cuda, "python")
+    return custom_cuda
+
+
+def run(
+    ref_arch_src, 
+    save_prompt=False, 
+    use_combined_prompt=False, 
+    prompt_example_ind=1,
+    inference_fn=run_llm
+) -> KernelExecResult:
+    os.makedirs(os.path.join(REPO_TOP_PATH, "src/scratch"), exist_ok=True)
+
+    # generate custom CUDA, save in scratch/model_new.py
+    if use_combined_prompt:
+        fn_get_prompt = prompt_generate_custom_cuda_oneshot_and_template
+        custom_cuda_prompt = fn_get_prompt(ref_arch_src)
+    else:
+        fn_get_prompt = prompt_generate_custom_cuda_from_file_one_example
+        custom_cuda_prompt = fn_get_prompt(ref_arch_src, prompt_example_ind)
+    if save_prompt:
+        with open(os.path.join(REPO_TOP_PATH, "src/scratch/prompt.txt"), "w") as f:
+            f.write(custom_cuda_prompt)
+
+    # custom_cuda = get_custom_cuda(custom_cuda_prompt)
+    custom_cuda = inference_fn(custom_cuda_prompt)
+    custom_cuda = extract_first_code(custom_cuda, "python")
+
+    # check LLM is able to generate custom CUDA code
+    assert custom_cuda is not None, "Custom CUDA code generation failed"
+    
+    # this should be optional
+    # with open(os.path.join(REPO_TOP_PATH, "src/scratch/model_new.py"), "w") as f:
+    #     f.write(custom_cuda)
+
+    kernel_exec_result = eval_kernel_against_ref(
+        ref_arch_src, custom_cuda, verbose=False, measure_performance=False
+    )
+    return (custom_cuda, kernel_exec_result)
+
+
+# IDK WHAT THIS PART IS FOR
+
+
+def compare_results(best_result, new_result):
+    if best_result is None:
+        return True
+    if new_result.compiled and not best_result.compiled:
+        return True
+    if new_result.correctness and not best_result.correctness:
+        return True
+    # TODO: compare performance
+
+
+def run_multiturn(ref_arch_src, turns=10) -> KernelExecResult:
+    # NOTE: WIP
+
+    custom_cuda, result = run(ref_arch_src)
+    best_custom_cuda = custom_cuda
+    best_result = result
+
+    for turn in range(turns):
+        if not result.compiled:
+            print(f"Turn {turn}: Fixing compilation error")
+            print(f"Metadata: {result.metadata}")
+            custom_cuda = get_custom_cuda(
+                prompt_fix_compile(ref_arch_src, custom_cuda, result.metadata)
+            )
+            result = eval_kernel_against_ref(
+                ref_arch_src, custom_cuda, verbose=False, measure_performance=False
+            )
+        elif not result.correctness:
+            print(f"Turn {turn}: Fixing correctness error")
+            print(f"Metadata: {result.metadata}")
+            custom_cuda = get_custom_cuda(
+                prompt_fix_correctness(ref_arch_src, custom_cuda, result.metadata)
+            )
+            result = eval_kernel_against_ref(
+                ref_arch_src, custom_cuda, verbose=False, measure_performance=False
+            )
+        else:
+            # TODO: we should try to improve performance
+            # custom_cuda = get_custom_cuda(improve_perf_prompt)
+            # result = eval_kernel_against_ref(ref_arch_src, custom_cuda, verbose=False, measure_performance=False)
+            print(f"Turn {turn}: Improving performance")
+        if compare_results(best_result, result):
+            best_result = result
+            best_custom_cuda = custom_cuda
+
+    return (best_custom_cuda, best_result)
 
 
 if __name__ == "__main__":
